"""
this file defines the class of PowerFlowData, which is used to load the data of Power Flow
"""
import os
from typing import Callable, Optional, List, Tuple, Union

import torch
import numpy as np
import torch.utils.data as data
import torch_geometric
from torch_geometric.data import Data, InMemoryDataset
from torch_geometric.utils import from_scipy_sparse_matrix, dense_to_sparse
import matplotlib.pyplot as plt

from torch_geometric.datasets import Planetoid

feature_names_x = [
    'index',                # -
    'type',                 # -
    'voltage magnitude',    # --- this matters
    'voltage angle',        # --- this matters
    'Pd',                   # --- this matters, difference between Pg and Pd matters
    'Qd',                   # --- this matters
    'Gs',                   # - equivalent to Pd, Qd
    'Bs',                   # - equivalent to Pd, Qd
    'Pg'                    # --- this matters, difference between Pg and Pd matters
]

feature_names_y = [
    'index',                # -
    'type',                 # -
    'voltage magnitude',    # --- we care about this
    'voltage angle',        # --- we care about this
    'active power',         # --- we care about this
    'reactive power',       # --- we care about this
    'Gs',                   # -
    'Bs'                    # -
]

<<<<<<< HEAD

def select_features(data: Data) -> Data:
    "select only the features we care about"

=======
def select_features(dims_x: Tuple, dims_y: Tuple):
    def select_features_given_dims(data: Data) -> Data:
        "select only the features we care about"
        data.x = data.x[:, dims_x]
        data.y = data.y[:, dims_y]
        
        return data
    return select_features_given_dims

def fuse_pd_pg(pd_dim: int, pg_dim: int) -> Callable:
    def fuse_pd_pg_with_dims(data: Data) -> Data:
        data.x[:, pd_dim] = data.x[:, pd_dim] - data.x[:, pg_dim]
        data.x = data.x[:, :-1]
        return data
    
    return fuse_pd_pg_with_dims
    
    
>>>>>>> 2a993d91

class PowerFlowData(InMemoryDataset):
    """PowerFlowData(InMemoryDataset)

    Parameters:
        root (str, optional) – Root directory where the dataset should be saved. (optional: None)
        pre_filter (callable)- A function 

    Comments:
        we actually do not need adjacency matrix, since we can use edge_index to represent the graph from `edge_features`

    Returns:
        class instance of PowerFlowData
    """
    partial_file_names = [
        "adjacency_matrix.npy",
        "edge_features.npy",
        "node_features_x.npy",
        "node_features_y.npy"
    ]
    split_order = {
        "train": 0,
        "val": 1,
        "test": 2
    }
<<<<<<< HEAD

    def __init__(self,
                 root: str,
                 case: str = '14',
                 split: Optional[List[float]] = None,
                 task: str = "train",
                 transform: Optional[Callable] = None,
                 pre_transform: Optional[Callable] = None,
                 pre_filter: Optional[Callable] = None,
                 normalize=True):
=======
    def __init__(self, 
                root: str, 
                case: str = '14', 
                split: Optional[List[float]] = None, 
                task: str = "train", 
                transform: Optional[Callable] = None, 
                pre_transform: Optional[Callable] = fuse_pd_pg(4, 8), 
                pre_filter: Optional[Callable] = None):
>>>>>>> 2a993d91
        assert len(split) == 3
        assert task in ["train", "val", "test"]
        self.normalize = normalize
        self.case = case  # THIS MUST BE EXECUTED BEFORE super().__init__() since it is used in raw_file_names and processed_file_names
        self.split = split
        self.task = task
        super().__init__(root, transform, pre_transform, pre_filter)
        self.mask = torch.tensor([])
        self.data, self.slices, self.mask = self._normalize_dataset(
            *torch.load(self.processed_paths[0]))  # necessary, do not forget!

    def get_data_dimensions(self):
        return self[0].x.shape[1], self[0].y.shape[1], self[0].edge_attr.shape[1]

    def get_data_means_stds(self):
        assert self.normalize == True
        return self.xymean, self.xystd, self.edgemean, self.edgestd

    def _normalize_dataset(self, data, slices) -> Tuple[torch.Tensor, torch.Tensor, torch.Tensor]:
        if not self.normalize:
            # TODO an actual mask, perhaps never necessary though
            return data, slices, torch.tensor([])

        # selecting the right features
        # for x
        data.x[:, 4] = data.x[:, 4] - data.x[:, 8]  # Pd = Pd - Pg
        # + 4 for the one-hot encoding for four node types, -2 because we remove the index and Pg
        template = torch.zeros((data.x.shape[0], data.x.shape[1] + 3 - 2))
        template[:, 0:4] = torch.nn.functional.one_hot(
            data.x[:, 1].type(torch.int64))
        template[:, 4:10] = data.x[:, 2:8]
        data.x = template
        # for y
        data.y = data.y[:, 2:]

        # SHAPE NOW: torch.Size([14, 10]) torch.Size([14, 6]) for x and y

        # normalizing
        # for node attributes
        xy = torch.concat([data.x[:, 4:], data.y], dim=0)
        # 6 for:
        mean = torch.mean(xy, dim=0).unsqueeze(
            dim=0).expand(data.x.shape[0], 6)
        std = torch.std(xy, dim=0).unsqueeze(dim=0).expand(
            data.x.shape[0], 6)  # Vm, Va, Pd, Qd, Gs, Bs
        self.xymean, self.xystd = mean, std
        # + 0.0000001 to avoid NaN's because of division by zero
        data.x[:, 4:] = (data.x[:, 4:] - mean) / (std + 0.0000001)
        data.y = (data.y - mean) / (std + 0.0000001)
        # for edge attributes
        mean = torch.mean(data.edge_attr, dim=0).unsqueeze(dim=0).expand(
            data.edge_attr.shape[0], data.edge_attr.shape[1])
        std = torch.std(data.edge_attr, dim=0).unsqueeze(dim=0).expand(
            data.edge_attr.shape[0], data.edge_attr.shape[1])
        self.edgemean, self.edgestd = mean, std
        data.edge_attr = (data.edge_attr - mean) / (std + 0.0000001)

        # adding the mask
        # where x and y are unequal, the network must predict
        # 1 where value changed, 0 where it did not change
        unequal = (data.x[:, 4:] != data.y).float()
        data.prediction_mask = unequal
        data.x = torch.concat([data.x, unequal], dim=1)

        return data, slices, unequal

    @property
    def raw_file_names(self) -> List[str]:
        return ["case"+f"{self.case}"+"_"+name for name in self.partial_file_names]

    @property
    def processed_file_names(self) -> List[str]:
        return ["case"+f"{self.case}"+"_processed_data.pt"]

    def len(self):
        return self.slices['x'].shape[0]-1

    # def get(self, idx: int) -> Data: # override
    #     return self.data[idx]

    def process(self):
        # then use from_scipy_sparse_matrix()
        adj_mat = dense_to_sparse(torch.from_numpy(np.load(self.raw_paths[0])))
        edge_features = torch.from_numpy(np.load(self.raw_paths[1])).float()
        node_features_x = torch.from_numpy(np.load(self.raw_paths[2])).float()
        node_features_y = torch.from_numpy(np.load(self.raw_paths[3])).float()

        if self.split is not None:
            split_len = [int(len(node_features_x) * i) for i in self.split]
            edge_features = torch.split(edge_features, split_len, dim=0)[
                self.split_order[self.task]]
            node_features_x = torch.split(node_features_x, split_len, dim=0)[
                self.split_order[self.task]]
            node_features_y = torch.split(node_features_y, split_len, dim=0)[
                self.split_order[self.task]]

        data_list = [
            Data(
                x=node_features_x[i],
                y=node_features_y[i],
                edge_index=edge_features[i, :, 0:2].T.to(torch.long)-1,
                edge_attr=edge_features[i, :, 2:],
            ) for i in range(len(node_features_x))
        ]

        if self.pre_filter is not None:  # filter out some data
            data_list = [data for data in data_list if self.pre_filter(data)]

        if self.pre_transform is not None:
            data_list = [self.pre_transform(data) for data in data_list]

        data, slices = self.collate(data_list)
        torch.save((data, slices), self.processed_paths[0])


def main():
    try:
        # shape = (N, n_edges, 7)       (from, to, ...)
        edge_features = np.load("data/raw/case14_edge_features.npy")
        # shape = (N, n_nodes, n_nodes)
        adj_matrix = np.load("data/raw/case14_adjacency_matrix.npy")
        # shape = (N, n_nodes, 9)
        node_features_x = np.load("data/raw/case14_node_features_x.npy")
        # shape = (N, n_nodes, 8)
        node_features_y = np.load("data/raw/case14_node_features_y.npy")
    except FileNotFoundError:
        print("File not found.")

    print(f"edge_features.shape = {edge_features.shape}")
    print(f"adj_matrix.shape = {adj_matrix.shape}")
    print(f"node_features_x.shape = {node_features_x.shape}")
    print(f"node_features_y.shape = {node_features_y.shape}")

    trainset = PowerFlowData(root="data", case=14,
                             split=[.5, .2, .3], task="train")
    train_loader = torch_geometric.loader.DataLoader(
        trainset, batch_size=12, shuffle=True)
    print(len(trainset))
    print(trainset[0])
    print(next(iter(train_loader)))
    pass


if __name__ == "__main__":
    main()<|MERGE_RESOLUTION|>--- conflicted
+++ resolved
@@ -37,12 +37,7 @@
     'Bs'                    # -
 ]
 
-<<<<<<< HEAD
-
-def select_features(data: Data) -> Data:
-    "select only the features we care about"
-
-=======
+
 def select_features(dims_x: Tuple, dims_y: Tuple):
     def select_features_given_dims(data: Data) -> Data:
         "select only the features we care about"
@@ -61,7 +56,6 @@
     return fuse_pd_pg_with_dims
     
     
->>>>>>> 2a993d91
 
 class PowerFlowData(InMemoryDataset):
     """PowerFlowData(InMemoryDataset)
@@ -87,18 +81,7 @@
         "val": 1,
         "test": 2
     }
-<<<<<<< HEAD
-
-    def __init__(self,
-                 root: str,
-                 case: str = '14',
-                 split: Optional[List[float]] = None,
-                 task: str = "train",
-                 transform: Optional[Callable] = None,
-                 pre_transform: Optional[Callable] = None,
-                 pre_filter: Optional[Callable] = None,
-                 normalize=True):
-=======
+
     def __init__(self, 
                 root: str, 
                 case: str = '14', 
@@ -106,8 +89,9 @@
                 task: str = "train", 
                 transform: Optional[Callable] = None, 
                 pre_transform: Optional[Callable] = fuse_pd_pg(4, 8), 
-                pre_filter: Optional[Callable] = None):
->>>>>>> 2a993d91
+                pre_filter: Optional[Callable] = None,
+                normalize=True):
+
         assert len(split) == 3
         assert task in ["train", "val", "test"]
         self.normalize = normalize
